--- conflicted
+++ resolved
@@ -103,7 +103,27 @@
         # self.sd.text_encoder.to(self.device_torch)
         # self.sd.tokenizer.to(self.device_torch)
         # TODO add clip skip
-        pipeline = self.sd.pipeline
+        if self.sd.is_xl:
+            pipeline = StableDiffusionXLPipeline(
+                vae=self.sd.vae,
+                unet=self.sd.unet,
+                text_encoder=self.sd.text_encoder[0],
+                text_encoder_2=self.sd.text_encoder[1],
+                tokenizer=self.sd.tokenizer[0],
+                tokenizer_2=self.sd.tokenizer[1],
+                scheduler=self.sd.noise_scheduler,
+            )
+        else:
+            pipeline = StableDiffusionPipeline(
+                vae=self.sd.vae,
+                unet=self.sd.unet,
+                text_encoder=self.sd.text_encoder,
+                tokenizer=self.sd.tokenizer,
+                scheduler=self.sd.noise_scheduler,
+                safety_checker=None,
+                feature_extractor=None,
+                requires_safety_checker=False,
+            )
         # disable progress bar
         pipeline.set_progress_bar_config(disable=True)
 
@@ -162,16 +182,24 @@
                     torch.manual_seed(current_seed)
                     torch.cuda.manual_seed(current_seed)
 
-                    img = pipeline(
-                        prompt=prompt,
-                        prompt_2=prompt,
-                        negative_prompt=neg,
-                        negative_prompt_2=neg,
-                        height=height,
-                        width=width,
-                        num_inference_steps=sample_config.sample_steps,
-                        guidance_scale=sample_config.guidance_scale,
-                    ).images[0]
+                    if self.sd.is_xl:
+                        img = pipeline(
+                            prompt,
+                            height=height,
+                            width=width,
+                            num_inference_steps=sample_config.sample_steps,
+                            guidance_scale=sample_config.guidance_scale,
+                            negative_prompt=neg,
+                        ).images[0]
+                    else:
+                        img = pipeline(
+                            prompt,
+                            height=height,
+                            width=width,
+                            num_inference_steps=sample_config.sample_steps,
+                            guidance_scale=sample_config.guidance_scale,
+                            negative_prompt=neg,
+                        ).images[0]
 
                     step_num = ''
                     if step is not None:
@@ -184,6 +212,8 @@
                     output_path = os.path.join(sample_folder, filename)
                     img.save(output_path)
 
+        # clear pipeline and cache to reduce vram usage
+        del pipeline
         torch.cuda.empty_cache()
 
         # restore training state
@@ -342,19 +372,6 @@
             )
         else:
             return None
-
-    def predict_noise_xl(
-            self,
-            latents: torch.FloatTensor,
-            positive_prompt: str,
-            negative_prompt: str,
-            timestep: int,
-            guidance_scale=7.5,
-            guidance_rescale=0.7,
-            add_time_ids=None,
-            **kwargs,
-    ):
-        pass
 
     def predict_noise(
             self,
@@ -654,12 +671,8 @@
             ### HOOK ###
             loss_dict = self.hook_train_loop()
 
-<<<<<<< HEAD
             if self.train_config.optimizer.lower().startswith('dadaptation') or \
                     self.train_config.optimizer.lower().startswith('prodigy'):
-=======
-            if self.train_config.optimizer.lower().startswith('dadaptation'):
->>>>>>> 9cdf2dd6
                 learning_rate = (
                         optimizer.param_groups[0]["d"] *
                         optimizer.param_groups[0]["lr"]
